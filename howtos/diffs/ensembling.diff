--- conflicted
+++ resolved
@@ -89,25 +89,20 @@
    return summary['loss'], summary['accuracy']
  
  
-<<<<<<< HEAD
-@@ -161,22 +174,25 @@ def train_and_evaluate(config: ml_collections.ConfigDict, model_dir: str):
-=======
 @@ -165,22 +177,25 @@ def train_and_evaluate(model_dir: str, num_epochs: int, batch_size: int,
->>>>>>> 7ee14bc3
    summary_writer = tensorboard.SummaryWriter(model_dir)
-   summary_writer.hparams(dict(config))
  
    rng, init_rng = random.split(rng)
 -  model = create_model(init_rng)
 +  model = create_model(random.split(init_rng, jax.device_count()))
-   optimizer = create_optimizer(model, config.learning_rate, config.momentum)
+   optimizer = create_optimizer(model, learning_rate, momentum)
  
 +  test_ds = jax_utils.replicate(test_ds)
 +
-   for epoch in range(1, config.num_epochs + 1):
+   for epoch in range(1, num_epochs + 1):
      rng, input_rng = random.split(rng)
      optimizer, train_metrics = train_epoch(
-         optimizer, train_ds, config.batch_size, epoch, input_rng)
+         optimizer, train_ds, batch_size, epoch, input_rng)
      loss, accuracy = eval_model(optimizer.target, test_ds)
  
 -    logging.info('eval epoch: %d, loss: %.4f, accuracy: %.2f',
